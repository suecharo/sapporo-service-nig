--- conflicted
+++ resolved
@@ -8,13 +8,10 @@
     run_nextflow
   elif [[ ${execution_engine} == "toil" ]]; then
     run_toil
-<<<<<<< HEAD
   elif [[ ${execution_engine} == "cromwell" ]]; then
     run_cromwell
-=======
   elif [[ ${execution_engine} == "snakemake" ]]; then
     run_snakemake
->>>>>>> 9cb92c43
   fi
 }
 
@@ -49,7 +46,7 @@
 function run_cromwell() {
   echo "RUNNING" >$status
   local container="broadinstitute/cromwell:47"
-  ${DOCKER_CMD} ${container} run workflow  1>${stdout} 2>${stderr} || eval 'echo "EXECUTOR_ERROR" >$status; exit 1'
+  ${DOCKER_CMD} ${container} run workflow 1>${stdout} 2>${stderr} || eval 'echo "EXECUTOR_ERROR" >$status; exit 1'
   echo "COMPLETE" >$status
   exit 0
 }
@@ -69,13 +66,10 @@
     cancel_nextflow
   elif [[ ${execution_engine} == "toil" ]]; then
     cancel_toil
-<<<<<<< HEAD
   elif [[ ${execution_engine} == "cromwell" ]]; then
     cancel_cromwell
-=======
   elif [[ ${execution_engine} == "snakemake" ]]; then
     cancel_snakemake
->>>>>>> 9cb92c43
   fi
 }
 
@@ -91,16 +85,14 @@
   :
 }
 
-<<<<<<< HEAD
 function cancel_cromwell() {
   exit 0
 }
-=======
+
 function cancel_snakemake() {
   exit 0
 }
 
->>>>>>> 9cb92c43
 # =============
 
 SCRIPT_DIR=$(cd $(dirname $0) && pwd)
