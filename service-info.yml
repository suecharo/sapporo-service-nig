workflow_engines:
  - engine_name: cwltool
    engine_version: 1.0.20191022103248
    workflow_types:
      - language_type: CWL
        language_version: v1.0
      - language_type: CWL
        language_version: v1.1
<<<<<<< HEAD
  - engine_name: toil
    engine_version: 3.21.0
    workflow_types:
      - language_type: CWL
        language_version: v1.0
      - language_type: CWL
        language_version: v1.1
  - engine_name: nextflow
    engine_version: 19.10.0
    workflow_types:
      - language_type: Nextflow
        language_version: 19.10.0
upload_protocols:
  - protocol_name: s3
    parameters:
      - endpoint
      - access_key
      - secret_access_key
      - bucket
      - upload_dir
=======
  - engine_name: cromwell
    engine_version: 47
    workflow_types:
      - language_type: WDL
        language_version: 47
>>>>>>> 7df42b63
auth_instructions_url: https://dummy_auth_instructions_url/
contact_info_url: https://dummy_contact_info_url/
supported_wes_versions:
  - SapporoWES-v1.0.0<|MERGE_RESOLUTION|>--- conflicted
+++ resolved
@@ -6,7 +6,6 @@
         language_version: v1.0
       - language_type: CWL
         language_version: v1.1
-<<<<<<< HEAD
   - engine_name: toil
     engine_version: 3.21.0
     workflow_types:
@@ -19,6 +18,11 @@
     workflow_types:
       - language_type: Nextflow
         language_version: 19.10.0
+  - engine_name: cromwell
+    engine_version: 47
+    workflow_types:
+      - language_type: WDL
+        language_version: 47
 upload_protocols:
   - protocol_name: s3
     parameters:
@@ -27,13 +31,6 @@
       - secret_access_key
       - bucket
       - upload_dir
-=======
-  - engine_name: cromwell
-    engine_version: 47
-    workflow_types:
-      - language_type: WDL
-        language_version: 47
->>>>>>> 7df42b63
 auth_instructions_url: https://dummy_auth_instructions_url/
 contact_info_url: https://dummy_contact_info_url/
 supported_wes_versions:
