workflow_engines:
  - engine_name: cwltool
    engine_version: 1.0.20191022103248
    workflow_types:
      - language_type: CWL
        language_version: v1.0
      - language_type: CWL
        language_version: v1.1
<<<<<<< HEAD
  - engine_name: toil
    engine_version: 3.21.0
    workflow_types:
      - language_type: CWL
        language_version: v1.0
      - language_type: CWL
        language_version: v1.1upload_protocols:
=======
  - engine_name: nextflow
    engine_version: 19.10.0
    workflow_types:
      - language_type: Nextflow
        language_version: 19.10.0
upload_protocols:
>>>>>>> c2a135f4
  - protocol_name: s3
    parameters:
      - endpoint
      - access_key
      - secret_access_key
      - bucket
      - upload_dir
auth_instructions_url: https://dummy_auth_instructions_url/
contact_info_url: https://dummy_contact_info_url/
supported_wes_versions:
  - SapporoWES-v1.0.0<|MERGE_RESOLUTION|>--- conflicted
+++ resolved
@@ -6,7 +6,6 @@
         language_version: v1.0
       - language_type: CWL
         language_version: v1.1
-<<<<<<< HEAD
   - engine_name: toil
     engine_version: 3.21.0
     workflow_types:
@@ -14,14 +13,12 @@
         language_version: v1.0
       - language_type: CWL
         language_version: v1.1upload_protocols:
-=======
   - engine_name: nextflow
     engine_version: 19.10.0
     workflow_types:
       - language_type: Nextflow
         language_version: 19.10.0
 upload_protocols:
->>>>>>> c2a135f4
   - protocol_name: s3
     parameters:
       - endpoint
